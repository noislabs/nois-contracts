use cosmwasm_std::{
<<<<<<< HEAD
    entry_point, from_binary, from_slice, to_binary, Addr, Attribute, Binary, Coin, CosmosMsg,
    Deps, DepsMut, Env, Event, HexBinary, Ibc3ChannelOpenResponse, IbcBasicResponse,
=======
    entry_point, from_binary, from_slice, to_binary, Addr, Attribute, BankMsg, Coin, CosmosMsg,
    Deps, DepsMut, Empty, Env, Event, HexBinary, Ibc3ChannelOpenResponse, IbcBasicResponse,
>>>>>>> 95408128
    IbcChannelCloseMsg, IbcChannelConnectMsg, IbcChannelOpenMsg, IbcChannelOpenResponse, IbcMsg,
    IbcPacketAckMsg, IbcPacketReceiveMsg, IbcPacketTimeoutMsg, IbcReceiveResponse, MessageInfo,
    Order, QueryResponse, Response, StdError, StdResult, Timestamp, WasmMsg,
};
use cw_storage_plus::Bound;
use drand_verify::{derive_randomness, g1_from_fixed_unchecked, verify};
use nois_delegator;
use nois_protocol::{
    check_order, check_version, DeliverBeaconPacket, DeliverBeaconPacketAck, Never,
    RequestBeaconPacket, RequestBeaconPacketAck, StdAck, DELIVER_BEACON_PACKET_LIFETIME,
    IBC_APP_VERSION,
};

use crate::bots::validate_moniker;
use crate::drand::{round_after, DRAND_CHAIN_HASH, DRAND_MAINNET_PUBKEY};
use crate::error::ContractError;
use crate::job_id::validate_job_id;
use crate::msg::{
    BeaconResponse, BeaconsResponse, BotResponse, BotsResponse, ConfigResponse, ExecuteMsg,
    InstantiateMsg, JobStatsResponse, QueriedSubmission, QueryMsg, SubmissionsResponse,
};
use crate::state::{
    get_processed_jobs, increment_processed_jobs, unprocessed_jobs_dequeue,
    unprocessed_jobs_enqueue, unprocessed_jobs_len, Bot, Config, Job, QueriedBeacon, QueriedBot,
    StoredSubmission, VerifiedBeacon, BEACONS, BOTS, CONFIG, SUBMISSIONS, SUBMISSIONS_ORDER,
};

/// Constant defining how many submissions per round will be rewarded
const NUMBER_OF_INCENTIVES_PER_ROUND: u32 = 6;

/// The number of jobs that are processed per submission. Use this limit
/// to ensure the gas usage for the submissions is relatively stable.
///
/// Currently a submission without jobs consumes ~600k gas. Every job adds
/// ~50k gas.
const MAX_JOBS_PER_SUBMISSION: u32 = 3;

#[entry_point]
pub fn instantiate(
    deps: DepsMut,
    _env: Env,
    _info: MessageInfo,
    msg: InstantiateMsg,
) -> Result<Response, ContractError> {
    let delegator_contract = deps
        .api
        .addr_validate(&msg.delegator_contract)
        .map_err(|_| ContractError::InvalidDelegatorAddress)?;
    let config = Config {
        min_round: msg.min_round,
        incentive_amount: msg.incentive_amount,
        incentive_denom: msg.incentive_denom,
        delegator_contract,
    };
    CONFIG.save(deps.storage, &config)?;
    Ok(Response::default())
}

// This no-op migrate implementation allows us to upgrade within the 0.7 series.
// No state changes expected.
#[entry_point]
pub fn migrate(_deps: DepsMut, _env: Env, _msg: Empty) -> StdResult<Response> {
    Ok(Response::default())
}

#[entry_point]
pub fn execute(
    deps: DepsMut,
    env: Env,
    info: MessageInfo,
    msg: ExecuteMsg,
) -> Result<Response, ContractError> {
    match msg {
        ExecuteMsg::AddRound {
            round,
            previous_signature,
            signature,
        } => execute_add_round(deps, env, info, round, previous_signature, signature),
        ExecuteMsg::RegisterBot { moniker } => execute_register_bot(deps, env, info, moniker),
    }
}

#[entry_point]
pub fn query(deps: Deps, _env: Env, msg: QueryMsg) -> StdResult<QueryResponse> {
    let response = match msg {
        QueryMsg::Config {} => to_binary(&query_config(deps)?)?,
        QueryMsg::Beacon { round } => to_binary(&query_beacon(deps, round)?)?,
        QueryMsg::BeaconsAsc { start_after, limit } => {
            to_binary(&query_beacons(deps, start_after, limit, Order::Ascending)?)?
        }
        QueryMsg::BeaconsDesc { start_after, limit } => {
            to_binary(&query_beacons(deps, start_after, limit, Order::Descending)?)?
        }
        QueryMsg::Bot { address } => to_binary(&query_bot(deps, address)?)?,
        QueryMsg::Bots {} => to_binary(&query_bots(deps)?)?,
        QueryMsg::Submissions { round } => to_binary(&query_submissions(deps, round)?)?,
        QueryMsg::JobStats { round } => to_binary(&query_job_stats(deps, round)?)?,
    };
    Ok(response)
}

fn query_config(deps: Deps) -> StdResult<ConfigResponse> {
    let config = CONFIG.load(deps.storage)?;
    Ok(config)
}

// Query beacon by round
fn query_beacon(deps: Deps, round: u64) -> StdResult<BeaconResponse> {
    let beacon = BEACONS.may_load(deps.storage, round)?;
    Ok(BeaconResponse {
        beacon: beacon.map(|b| QueriedBeacon::make(b, round)),
    })
}

fn query_beacons(
    deps: Deps,
    start_after: Option<u64>,
    limit: Option<u32>,
    order: Order,
) -> StdResult<BeaconsResponse> {
    let limit: usize = limit.unwrap_or(100) as usize;
    let (low_bound, top_bound) = match order {
        Order::Ascending => (start_after.map(Bound::exclusive), None),
        Order::Descending => (None, start_after.map(Bound::exclusive)),
    };
    let beacons: Vec<QueriedBeacon> = BEACONS
        .range(deps.storage, low_bound, top_bound, order)
        .take(limit)
        .map(|c| c.map(|(round, beacon)| QueriedBeacon::make(beacon, round)))
        .collect::<Result<_, _>>()?;
    Ok(BeaconsResponse { beacons })
}

fn query_bot(deps: Deps, address: String) -> StdResult<BotResponse> {
    let address = deps.api.addr_validate(&address)?;
    let bot = BOTS
        .may_load(deps.storage, &address)?
        .map(|bot| QueriedBot::make(bot, address));
    Ok(BotResponse { bot })
}

fn query_bots(deps: Deps) -> StdResult<BotsResponse> {
    // No pagination here yet 🤷‍♂️
    let bots = BOTS
        .range(deps.storage, None, None, Order::Ascending)
        .map(|result| {
            let (address, bot) = result.unwrap();
            QueriedBot::make(bot, address)
        })
        .collect();
    Ok(BotsResponse { bots })
}

// Query submissions by round
fn query_submissions(deps: Deps, round: u64) -> StdResult<SubmissionsResponse> {
    let prefix = SUBMISSIONS_ORDER.prefix(round);

    let submission_addresses: Vec<Addr> = prefix
        .range(deps.storage, None, None, Order::Ascending)
        .map(|item| -> StdResult<_> { Ok(item?.1) })
        .collect::<Result<_, _>>()?;
    let mut submissions: Vec<QueriedSubmission> = Vec::with_capacity(submission_addresses.len());
    for addr in submission_addresses {
        let stored = SUBMISSIONS.load(deps.storage, (round, &addr))?;
        submissions.push(QueriedSubmission::make(stored, addr));
    }
    Ok(SubmissionsResponse { round, submissions })
}

// Query job stats by round
fn query_job_stats(deps: Deps, round: u64) -> StdResult<JobStatsResponse> {
    let unprocessed = unprocessed_jobs_len(deps.storage, round)?;
    let processed = get_processed_jobs(deps.storage, round)?;
    Ok(JobStatsResponse {
        round,
        unprocessed,
        processed,
    })
}

#[entry_point]
/// enforces ordering and versioing constraints
pub fn ibc_channel_open(
    _deps: DepsMut,
    _env: Env,
    msg: IbcChannelOpenMsg,
) -> Result<IbcChannelOpenResponse, ContractError> {
    let channel = msg.channel();

    check_order(&channel.order)?;
    // In ibcv3 we don't check the version string passed in the message
    // and only check the counterparty version.
    if let Some(counter_version) = msg.counterparty_version() {
        check_version(counter_version)?;
    }

    // We return the version we need (which could be different than the counterparty version)
    Ok(Some(Ibc3ChannelOpenResponse {
        version: IBC_APP_VERSION.to_string(),
    }))
}

#[entry_point]
pub fn ibc_channel_connect(
    _deps: DepsMut,
    _env: Env,
    msg: IbcChannelConnectMsg,
) -> StdResult<IbcBasicResponse> {
    let channel = msg.channel();
    let chan_id = &channel.endpoint.channel_id;

    Ok(IbcBasicResponse::new()
        .add_attribute("action", "ibc_connect")
        .add_attribute("channel_id", chan_id)
        .add_event(Event::new("ibc").add_attribute("channel", "connect")))
}

#[entry_point]
pub fn ibc_channel_close(
    _deps: DepsMut,
    _env: Env,
    msg: IbcChannelCloseMsg,
) -> StdResult<IbcBasicResponse> {
    let channel = msg.channel();
    // get contract address and remove lookup
    let channel_id = channel.endpoint.channel_id.as_str();

    Ok(IbcBasicResponse::new()
        .add_attribute("action", "ibc_close")
        .add_attribute("channel_id", channel_id))
}

#[entry_point]
pub fn ibc_packet_receive(
    deps: DepsMut,
    env: Env,
    msg: IbcPacketReceiveMsg,
) -> Result<IbcReceiveResponse, Never> {
    let packet = msg.packet;
    // which local channel did this packet come on
    let channel = packet.dest.channel_id;

    // put this in a closure so we can convert all error responses into acknowledgements
    (|| {
        let msg: RequestBeaconPacket = from_slice(&packet.data)?;
        receive_request_beacon(deps, env, channel, msg.after, msg.sender, msg.job_id)
    })()
    .or_else(|e| {
        // we try to capture all app-level errors and convert them into
        // acknowledgement packets that contain an error code.
        let acknowledgement = StdAck::error(format!("Error processing packet: {e}"));
        Ok(IbcReceiveResponse::new()
            .set_ack(acknowledgement)
            .add_event(Event::new("ibc").add_attribute("packet", "receive")))
    })
}

fn receive_request_beacon(
    deps: DepsMut,
    env: Env,
    channel: String,
    after: Timestamp,
    sender: String,
    job_id: String,
) -> Result<IbcReceiveResponse, ContractError> {
    validate_job_id(&job_id)?;

    let (round, source_id) = commit_to_drand_round(after);

    let job = Job {
        source_id: source_id.clone(),
        channel,
        sender,
        job_id,
    };

    let beacon = BEACONS.may_load(deps.storage, round)?;

    let mut msgs = Vec::<CosmosMsg>::new();

    let acknowledgement = if let Some(beacon) = beacon.as_ref() {
        //If the drand round already exists we send it
        increment_processed_jobs(deps.storage, round)?;
        let msg = create_deliver_beacon_ibc_message(env.block.time, job, beacon)?;
        msgs.push(msg.into());
        StdAck::success(&RequestBeaconPacketAck::Processed { source_id })
    } else {
        unprocessed_jobs_enqueue(deps.storage, round, &job)?;
        StdAck::success(&RequestBeaconPacketAck::Queued { source_id })
    };

    Ok(IbcReceiveResponse::new()
        .set_ack(acknowledgement)
        .add_messages(msgs)
        .add_attribute("action", "receive_request_beacon"))
}

/// Takes the job and turns it into a an IBC message with a `DeliverBeaconPacket`.
fn create_deliver_beacon_ibc_message(
    blocktime: Timestamp,
    job: Job,
    beacon: &VerifiedBeacon,
) -> Result<IbcMsg, ContractError> {
    let packet = DeliverBeaconPacket {
        sender: job.sender,
        job_id: job.job_id,
        randomness: beacon.randomness.clone(),
        source_id: job.source_id,
    };
    let msg = IbcMsg::SendPacket {
        channel_id: job.channel,
        data: to_binary(&packet)?,
        timeout: blocktime
            .plus_seconds(DELIVER_BEACON_PACKET_LIFETIME)
            .into(),
    };
    Ok(msg)
}

/// Calculates the next round in the future, i.e. publish time > base time.
fn commit_to_drand_round(after: Timestamp) -> (u64, String) {
    let round = round_after(after);
    let source_id = format!("drand:{}:{}", DRAND_CHAIN_HASH, round);
    (round, source_id)
}

#[entry_point]
pub fn ibc_packet_ack(
    _deps: DepsMut,
    _env: Env,
    msg: IbcPacketAckMsg,
) -> Result<IbcBasicResponse, ContractError> {
    let ack: StdAck = from_binary(&msg.acknowledgement.data)?;
    match ack {
        StdAck::Result(data) => {
            let _response: DeliverBeaconPacketAck = from_binary(&data)?;
            // alright
            Ok(IbcBasicResponse::new().add_attribute("action", "ibc_packet_ack"))
        }
        StdAck::Error(err) => Err(ContractError::ForeignError { err }),
    }
}

#[entry_point]
/// never should be called as we do not send packets
pub fn ibc_packet_timeout(
    _deps: DepsMut,
    _env: Env,
    _msg: IbcPacketTimeoutMsg,
) -> StdResult<IbcBasicResponse> {
    Ok(IbcBasicResponse::new().add_attribute("action", "ibc_packet_timeout"))
}

fn execute_register_bot(
    deps: DepsMut,
    _env: Env,
    info: MessageInfo,
    moniker: String,
) -> Result<Response, ContractError> {
    validate_moniker(&moniker)?;
    let bot = match BOTS.may_load(deps.storage, &info.sender)? {
        Some(mut bot) => {
            bot.moniker = moniker;
            bot
        }
        _ => Bot {
            moniker,
            rounds_added: 0,
        },
    };
    BOTS.save(deps.storage, &info.sender, &bot)?;
    Ok(Response::default())
}

fn execute_add_round(
    deps: DepsMut,
    env: Env,
    info: MessageInfo,
    round: u64,
    previous_signature: HexBinary,
    signature: HexBinary,
) -> Result<Response, ContractError> {
    // Handle sender is not sending funds
    if !info.funds.is_empty() {
        return Err(StdError::generic_err("Do not send funds").into());
    }

    let config = CONFIG.load(deps.storage)?;
    let min_round = config.min_round;
    if round < min_round {
        return Err(ContractError::RoundTooLow { round, min_round });
    }

    let pk = g1_from_fixed_unchecked(DRAND_MAINNET_PUBKEY)
        .map_err(|_| ContractError::InvalidPubkey {})?;
    if !verify(&pk, round, &previous_signature, &signature).unwrap_or(false) {
        return Err(ContractError::InvalidSignature {});
    }

    let randomness: HexBinary = derive_randomness(signature.as_slice()).into();

    let beacon = &VerifiedBeacon {
        verified: env.block.time,
        randomness: randomness.clone(),
    };

    let submissions_key = (round, &info.sender);

    if SUBMISSIONS.has(deps.storage, submissions_key) {
        return Err(ContractError::SubmissionExists);
    }

    // True if and only if bot has been registered before
    let mut is_registered = false;

    if let Some(mut bot) = BOTS.may_load(deps.storage, &info.sender)? {
        is_registered = true;
        bot.rounds_added += 1;
        BOTS.save(deps.storage, &info.sender, &bot)?;
    }

    SUBMISSIONS.save(
        deps.storage,
        submissions_key,
        &StoredSubmission {
            time: env.block.time,
        },
    )?;
    let prefix = SUBMISSIONS_ORDER.prefix(round);
    let next_index = match prefix
        .keys(deps.storage, None, None, Order::Descending)
        .next()
    {
        Some(x) => x? + 1, // The ? handles the decoding to u32
        None => 0,
    };
    SUBMISSIONS_ORDER.save(deps.storage, (round, next_index), &info.sender)?;

    let mut attributes = vec![
        Attribute::new("round", round.to_string()),
        Attribute::new("randomness", randomness.to_hex()),
        Attribute::new("worker", info.sender.to_string()),
    ];

    let mut out_msgs = Vec::<CosmosMsg>::new();

    // Pay the bot incentive
    let is_eligible = is_registered && next_index < NUMBER_OF_INCENTIVES_PER_ROUND; // top X submissions can receive a reward
    if is_eligible {
        //Check that the delegator contract has enough balance to incentivise the bot
        let delegator_contract_balance = deps
            .querier
            .query_balance(&config.delegator_contract, &config.incentive_denom)?
            .amount;
        let bot_desired_incentive = incentive_amount(&config);
        attributes.push(Attribute::new(
            "bot_incentive",
            bot_desired_incentive.to_string(),
        ));
        if delegator_contract_balance > bot_desired_incentive.amount {
            out_msgs.push(
                WasmMsg::Execute {
                    contract_addr: (config.delegator_contract).to_string(),
                    msg: to_binary(&nois_delegator::msg::ExecuteMsg::IncentiviseBot {
                        addr: info.sender.to_string(),
                        incentive_amount: bot_desired_incentive.amount,
                        incentive_denom: bot_desired_incentive.denom,
                    })?,
                    funds: info.funds,
                }
                .into(),
            );
        }
    }

    if !BEACONS.has(deps.storage, round) {
        // Round is new
        BEACONS.save(deps.storage, round, beacon)?;
    } else {
        // Round has already been verified and must not be overriden to not
        // get a wrong `verified` timestamp.
    }

    let mut jobs_processed = 0;
    while let Some(job) = unprocessed_jobs_dequeue(deps.storage, round)? {
        increment_processed_jobs(deps.storage, round)?;
        // Use IbcMsg::SendPacket to send packages to the proxies.
        let msg = create_deliver_beacon_ibc_message(env.block.time, job, beacon)?;
        out_msgs.push(msg.into());
        jobs_processed += 1;
        if jobs_processed >= MAX_JOBS_PER_SUBMISSION {
            break;
        }
    }

    Ok(Response::new()
        .add_messages(out_msgs)
        .add_attributes(attributes))
}

fn incentive_amount(config: &Config) -> Coin {
    Coin {
        denom: config.incentive_denom.clone(),
        amount: config.incentive_amount,
    }
}

#[cfg(test)]
mod tests {

    use crate::msg::ExecuteMsg;

    use super::*;
    use cosmwasm_std::testing::{
        mock_dependencies, mock_env, mock_ibc_channel_close_init, mock_ibc_channel_connect_ack,
        mock_ibc_channel_open_init, mock_ibc_channel_open_try, mock_ibc_packet_recv, mock_info,
        MockApi, MockQuerier, MockStorage,
    };
    use cosmwasm_std::{coin, from_binary, Addr, OwnedDeps, Uint128};
    use nois_protocol::{APP_ORDER, BAD_APP_ORDER};

    const CREATOR: &str = "creator";
    const TESTING_MIN_ROUND: u64 = 72785;

    fn setup() -> OwnedDeps<MockStorage, MockApi, MockQuerier> {
        let mut deps = mock_dependencies();
        let msg = InstantiateMsg {
            min_round: TESTING_MIN_ROUND,
            incentive_amount: Uint128::new(1_000_000),
            incentive_denom: "unois".to_string(),
            delegator_contract: "address123".to_string(),
        };
        let info = mock_info(CREATOR, &[]);
        let res = instantiate(deps.as_mut(), mock_env(), info, msg).unwrap();
        assert_eq!(0, res.messages.len());
        deps
    }

    fn make_add_round_msg(round: u64) -> ExecuteMsg {
        match round {
            9 => ExecuteMsg::AddRound {
                // curl -sS https://drand.cloudflare.com/public/9
                round: 9,
                previous_signature: HexBinary::from_hex("b3ed3c540ef5c5407ea6dbf7407ca5899feeb54f66f7e700ee063db71f979a869d28efa9e10b5e6d3d24a838e8b6386a15b411946c12815d81f2c445ae4ee1a7732509f0842f327c4d20d82a1209f12dbdd56fd715cc4ed887b53c321b318cd7").unwrap(),
                signature: HexBinary::from_hex("99c37c83a0d7bb637f0e2f0c529aa5c8a37d0287535debe5dacd24e95b6e38f3394f7cb094bdf4908a192a3563276f951948f013414d927e0ba8c84466b4c9aea4de2a253dfec6eb5b323365dfd2d1cb98184f64c22c5293c8bfe7962d4eb0f5").unwrap(),
            },
            72785 => ExecuteMsg::AddRound {
                // curl -sS https://drand.cloudflare.com/public/72785
                round: 72785,
                previous_signature: HexBinary::from_hex("a609e19a03c2fcc559e8dae14900aaefe517cb55c840f6e69bc8e4f66c8d18e8a609685d9917efbfb0c37f058c2de88f13d297c7e19e0ab24813079efe57a182554ff054c7638153f9b26a60e7111f71a0ff63d9571704905d3ca6df0b031747").unwrap(),
                signature: HexBinary::from_hex("82f5d3d2de4db19d40a6980e8aa37842a0e55d1df06bd68bddc8d60002e8e959eb9cfa368b3c1b77d18f02a54fe047b80f0989315f83b12a74fd8679c4f12aae86eaf6ab5690b34f1fddd50ee3cc6f6cdf59e95526d5a5d82aaa84fa6f181e42").unwrap(),
            },
            72786 => ExecuteMsg::AddRound {
                // curl -sS https://drand.cloudflare.com/public/72786
                round: 72786,
                previous_signature: HexBinary::from_hex("82f5d3d2de4db19d40a6980e8aa37842a0e55d1df06bd68bddc8d60002e8e959eb9cfa368b3c1b77d18f02a54fe047b80f0989315f83b12a74fd8679c4f12aae86eaf6ab5690b34f1fddd50ee3cc6f6cdf59e95526d5a5d82aaa84fa6f181e42").unwrap(),
                signature: HexBinary::from_hex("85d64193239c6a2805b5953521c1e7c412d13f8b29df2dfc796b7dc8e1fd795b764362e49302956a350f9385f68b68d8085fda08c2bd0528984a413db52860b408c72d1210609de3a342259d4c08f86ee729a2dbeb140908270849fd7d0dec40").unwrap(),
            },
            72787 => ExecuteMsg::AddRound {
                // curl -sS https://drand.cloudflare.com/public/72787
                round: 72787,
                previous_signature: HexBinary::from_hex("85d64193239c6a2805b5953521c1e7c412d13f8b29df2dfc796b7dc8e1fd795b764362e49302956a350f9385f68b68d8085fda08c2bd0528984a413db52860b408c72d1210609de3a342259d4c08f86ee729a2dbeb140908270849fd7d0dec40").unwrap(),
                signature: HexBinary::from_hex("8ceee95d523f54a752807f4705ce0f89e69911dd3dce330a337b9409905a881a2f879d48fce499bfeeb3b12e7f83ab7d09b42f31fa729af4c19adfe150075b2f3fe99c8fbcd7b0b5f0bb91ac8ad8715bfe52e3fb12314fddb76d4e42461f6ea4").unwrap(),
            },
            2183668 => ExecuteMsg::AddRound {
                // curl -sS https://drand.cloudflare.com/public/2183668
                round: 2183668,
                previous_signature: HexBinary::from_hex("b0272269d87be8f146a0dc4f882b03add1e0f98ee7c55ee674107c231cfa7d2e40d9c88dd6e72f2f52d1abe14766b2c40dd392eec82d678a4c925c6937717246e8ae96d54d8ea70f85f8282cf14c56e5b547b7ee82df4ff61f3523a0eefcdf41").unwrap(),
                signature: HexBinary::from_hex("b06969214b8a7c8d705c4c5e00262626d95e30f8583dc21670508d6d4751ae95ddf675e76feabe1ee5f4000dd21f09d009bb2b57da6eedd10418e83c303c2d5845914175ffe13601574d039a7593c3521eaa98e43be927b4a00d423388501f05").unwrap(),
            },
            2183669 => ExecuteMsg::AddRound {
                // curl -sS https://drand.cloudflare.com/public/2183669
                round: 2183669,
                previous_signature: HexBinary::from_hex("b06969214b8a7c8d705c4c5e00262626d95e30f8583dc21670508d6d4751ae95ddf675e76feabe1ee5f4000dd21f09d009bb2b57da6eedd10418e83c303c2d5845914175ffe13601574d039a7593c3521eaa98e43be927b4a00d423388501f05").unwrap(),
                signature: HexBinary::from_hex("990538b0f0ca3b934f53eb41d7a4ba24f3b3800abfc06275eb843df75a53257c2dbfb8f6618bb72874a79303429db13e038e6619c08726e8bbb3ae58ebb31e08d2aed921e4246fdef984285eb679c6b443f24bd04f78659bd4230e654db4200d").unwrap(),
            },
            2183670 => ExecuteMsg::AddRound {
                // curl -sS https://drand.cloudflare.com/public/2183670
                round: 2183670,
                previous_signature: HexBinary::from_hex("990538b0f0ca3b934f53eb41d7a4ba24f3b3800abfc06275eb843df75a53257c2dbfb8f6618bb72874a79303429db13e038e6619c08726e8bbb3ae58ebb31e08d2aed921e4246fdef984285eb679c6b443f24bd04f78659bd4230e654db4200d").unwrap(),
                signature: HexBinary::from_hex("a63dcbd669534b049a86198ee98f1b68c24aac50de411d11f2a8a98414f9312cd04027810417d0fa60461c0533d604630ada568ef83af93ce05c1620c8bee1491092c11e5c7d9bb679b5b8de61bbb48e092164366ae6f799c082ddab691d1d78").unwrap(),
            },
            2183671 => ExecuteMsg::AddRound {
                // curl -sS https://drand.cloudflare.com/public/2183671
                round: 2183671,
                previous_signature: HexBinary::from_hex("a63dcbd669534b049a86198ee98f1b68c24aac50de411d11f2a8a98414f9312cd04027810417d0fa60461c0533d604630ada568ef83af93ce05c1620c8bee1491092c11e5c7d9bb679b5b8de61bbb48e092164366ae6f799c082ddab691d1d78").unwrap(),
                signature: HexBinary::from_hex("b449f94098616029baea233fa8b64851cf9de2b230a7c5a2181c3abdc9e92806ae9020a5d9dcdbb707b6f1754480954b00a80b594cb35b51944167d2b20cc3b3cac6da7023c6a6bf867c6c3844768794edcaae292394316603797d669f62691a").unwrap(),
            },
            _ => panic!("Test round {round} not set"),
        }
    }

    /// Adds round 72785, 72786, 72787
    fn add_test_rounds(mut deps: DepsMut, bot_addr: &str) {
        let msg = make_add_round_msg(72785);
        execute(deps.branch(), mock_env(), mock_info(bot_addr, &[]), msg).unwrap();
        let msg = make_add_round_msg(72786);
        execute(deps.branch(), mock_env(), mock_info(bot_addr, &[]), msg).unwrap();
        let msg = make_add_round_msg(72787);
        execute(deps.branch(), mock_env(), mock_info(bot_addr, &[]), msg).unwrap();
    }

    // connect will run through the entire handshake to set up a proper connect and
    // save the account (tested in detail in `proper_handshake_flow`)
    fn connect(mut deps: DepsMut, channel_id: &str, account: impl Into<String>) {
        let _account: String = account.into();

        let handshake_open = mock_ibc_channel_open_init(channel_id, APP_ORDER, IBC_APP_VERSION);
        // first we try to open with a valid handshake
        ibc_channel_open(deps.branch(), mock_env(), handshake_open).unwrap();

        // then we connect (with counter-party version set)
        let handshake_connect =
            mock_ibc_channel_connect_ack(channel_id, APP_ORDER, IBC_APP_VERSION);
        let res = ibc_channel_connect(deps.branch(), mock_env(), handshake_connect).unwrap();
        assert_eq!(res.messages.len(), 0);
        assert_eq!(res.events.len(), 1);
        assert_eq!(
            res.events[0],
            Event::new("ibc").add_attribute("channel", "connect"),
        );
    }

    //
    // Instantiate tests
    //

    #[test]
    fn instantiate_works() {
        let mut deps = mock_dependencies();

        let msg = InstantiateMsg {
            min_round: TESTING_MIN_ROUND,
            incentive_amount: Uint128::new(1_000_000),
            incentive_denom: "unois".to_string(),
            delegator_contract: "address123".to_string(),
        };
        let info = mock_info("creator", &[]);
        let res = instantiate(deps.as_mut(), mock_env(), info, msg).unwrap();
        assert_eq!(0, res.messages.len());

        let config: ConfigResponse =
            from_binary(&query(deps.as_ref(), mock_env(), QueryMsg::Config {}).unwrap()).unwrap();
        assert_eq!(
            config,
            ConfigResponse {
                min_round: TESTING_MIN_ROUND,
                incentive_amount: Uint128::new(1_000_000),
                incentive_denom: "unois".to_string(),
                delegator_contract: Addr::unchecked("address123") //("address123"),
            }
        );
    }

    //
    // Execute tests
    //
    fn register_bot(deps: DepsMut, info: MessageInfo) {
        let register_bot_msg = ExecuteMsg::RegisterBot {
            moniker: "Best Bot".to_string(),
        };
        execute(deps, mock_env(), info, register_bot_msg).unwrap();
    }

    #[test]
    fn add_round_verifies_and_stores_randomness() {
        let mut deps = mock_dependencies();

        let info = mock_info("creator", &[]);
        let msg = InstantiateMsg {
            min_round: TESTING_MIN_ROUND,
            incentive_amount: Uint128::new(1_000_000),
            incentive_denom: "unois".to_string(),
            delegator_contract: "address123".to_string(),
        };
        instantiate(deps.as_mut(), mock_env(), info, msg).unwrap();

        let info = mock_info("anyone", &[]);
        register_bot(deps.as_mut(), info.to_owned());

        let msg = ExecuteMsg::AddRound {
            // curl -sS https://drand.cloudflare.com/public/72785
            round: 72785,
            previous_signature: HexBinary::from_hex("a609e19a03c2fcc559e8dae14900aaefe517cb55c840f6e69bc8e4f66c8d18e8a609685d9917efbfb0c37f058c2de88f13d297c7e19e0ab24813079efe57a182554ff054c7638153f9b26a60e7111f71a0ff63d9571704905d3ca6df0b031747").unwrap(),
            signature: HexBinary::from_hex("82f5d3d2de4db19d40a6980e8aa37842a0e55d1df06bd68bddc8d60002e8e959eb9cfa368b3c1b77d18f02a54fe047b80f0989315f83b12a74fd8679c4f12aae86eaf6ab5690b34f1fddd50ee3cc6f6cdf59e95526d5a5d82aaa84fa6f181e42").unwrap(),
        };
        execute(deps.as_mut(), mock_env(), info, msg).unwrap();

        let response: BeaconResponse = from_binary(
            &query(deps.as_ref(), mock_env(), QueryMsg::Beacon { round: 72785 }).unwrap(),
        )
        .unwrap();
        assert_eq!(
            response.beacon.unwrap().randomness.to_hex(),
            "8b676484b5fb1f37f9ec5c413d7d29883504e5b669f604a1ce68b3388e9ae3d9"
        );
    }

    #[test]
    fn add_round_fails_when_round_too_low() {
        let mut deps = mock_dependencies();

        let msg = InstantiateMsg {
            min_round: TESTING_MIN_ROUND,
            incentive_amount: Uint128::new(1_000_000),
            incentive_denom: "unois".to_string(),
            delegator_contract: "address123".to_string(),
        };
        let info = mock_info("creator", &[]);
        let res = instantiate(deps.as_mut(), mock_env(), info, msg).unwrap();
        assert_eq!(0, res.messages.len());

        let ConfigResponse { min_round, .. } =
            from_binary(&query(deps.as_ref(), mock_env(), QueryMsg::Config {}).unwrap()).unwrap();
        assert_eq!(min_round, TESTING_MIN_ROUND);

        let msg = make_add_round_msg(9);
        let err = execute(deps.as_mut(), mock_env(), mock_info("anyone", &[]), msg).unwrap_err();
        assert!(matches!(
            err,
            ContractError::RoundTooLow {
                round: 9,
                min_round: TESTING_MIN_ROUND,
            }
        ));
    }

    #[test]
    fn unregistered_bot_does_not_get_incentives() {
        let mut deps = mock_dependencies();

        let info = mock_info("creator", &[]);

        //instantiate delegator contract
        let mut deps_delegator_contract = mock_dependencies();
        let msg = nois_delegator::msg::InstantiateMsg {
            admin_addr: info.sender.to_string(),
        };

        nois_delegator::contract::instantiate(
            deps_delegator_contract.as_mut(),
            mock_env(),
            info.clone(),
            msg,
        )
        .unwrap();
        let env = mock_env();
        let delegator_contract_address = env.contract.address;
        //add balance to the delegator contract
        deps.querier.update_balance(
            delegator_contract_address.clone(),
            vec![Coin {
                denom: "unois".to_string(),
                amount: Uint128::new(100_000_000),
            }],
        );

        let msg = InstantiateMsg {
            min_round: TESTING_MIN_ROUND,
            incentive_amount: Uint128::new(1_000_000),
            incentive_denom: "unois".to_string(),
            delegator_contract: delegator_contract_address.into_string(),
        };
        instantiate(deps.as_mut(), mock_env(), info, msg).unwrap();

        let msg = ExecuteMsg::AddRound {
            // curl -sS https://drand.cloudflare.com/public/72785
            round: 72785,
            previous_signature: HexBinary::from_hex("a609e19a03c2fcc559e8dae14900aaefe517cb55c840f6e69bc8e4f66c8d18e8a609685d9917efbfb0c37f058c2de88f13d297c7e19e0ab24813079efe57a182554ff054c7638153f9b26a60e7111f71a0ff63d9571704905d3ca6df0b031747").unwrap(),
            signature: HexBinary::from_hex("82f5d3d2de4db19d40a6980e8aa37842a0e55d1df06bd68bddc8d60002e8e959eb9cfa368b3c1b77d18f02a54fe047b80f0989315f83b12a74fd8679c4f12aae86eaf6ab5690b34f1fddd50ee3cc6f6cdf59e95526d5a5d82aaa84fa6f181e42").unwrap(),
        };
        let info = mock_info("unregistered_bot", &[]);
        let response = execute(deps.as_mut(), mock_env(), info, msg).unwrap();
        let randomness_attr = response
            .attributes
            .iter()
            .find(|Attribute { key, .. }| key == "randomness")
            .unwrap();
        assert_eq!(
            randomness_attr.value,
            "8b676484b5fb1f37f9ec5c413d7d29883504e5b669f604a1ce68b3388e9ae3d9"
        );
        assert_eq!(response.messages.len(), 0);
    }

    #[test]
    fn when_contract_does_not_have_enough_funds_no_bot_incentives_are_sent() {
        let mut deps = mock_dependencies();

        let info = mock_info("creator", &[]);
        //instantiate delegator contract
        let mut deps_delegator_contract = mock_dependencies();
        let msg = nois_delegator::msg::InstantiateMsg {
            admin_addr: info.sender.to_string(),
        };

        nois_delegator::contract::instantiate(
            deps_delegator_contract.as_mut(),
            mock_env(),
            info.clone(),
            msg,
        )
        .unwrap();
        let env = mock_env();
        let delegator_contract_address = env.contract.address;
        //add balance to the delegator contract
        deps.querier.update_balance(
            delegator_contract_address.clone(),
            vec![Coin {
                denom: "unois".to_string(),
                amount: Uint128::new(10_000),
            }],
        );

        let msg = InstantiateMsg {
            min_round: TESTING_MIN_ROUND,
            incentive_amount: Uint128::new(1_000_000),
            incentive_denom: "unois".to_string(),
            delegator_contract: delegator_contract_address.into_string(),
        };
        instantiate(deps.as_mut(), mock_env(), info, msg).unwrap();

        let msg = make_add_round_msg(72785);
        let info = mock_info("registered_bot", &[]);
        register_bot(deps.as_mut(), info.to_owned());
        let response = execute(deps.as_mut(), mock_env(), info, msg).unwrap();
        let randomness_attr = response
            .attributes
            .iter()
            .find(|Attribute { key, .. }| key == "randomness")
            .unwrap();
        assert_eq!(
            randomness_attr.value,
            "8b676484b5fb1f37f9ec5c413d7d29883504e5b669f604a1ce68b3388e9ae3d9"
        );
        assert_eq!(response.messages.len(), 0)
    }

    #[test]
    fn registered_bot_gets_incentives() {
        let mut deps = mock_dependencies();

        let info = mock_info("creator", &[]);

        //instantiate delegator contract
        let mut deps_delegator_contract = mock_dependencies();
        let msg = nois_delegator::msg::InstantiateMsg {
            admin_addr: info.sender.to_string(),
        };

        nois_delegator::contract::instantiate(
            deps_delegator_contract.as_mut(),
            mock_env(),
            info.clone(),
            msg,
        )
        .unwrap();
        let env = mock_env();
        let delegator_contract_address = env.contract.address;
        //add balance to the delegator contract
        deps.querier.update_balance(
            delegator_contract_address.clone(),
            vec![Coin {
                denom: "unois".to_string(),
                amount: Uint128::new(100_000_000),
            }],
        );

        let msg = InstantiateMsg {
            min_round: TESTING_MIN_ROUND,
            incentive_amount: Uint128::new(1_000_000),
            incentive_denom: "unois".to_string(),
            delegator_contract: delegator_contract_address.clone().into_string(),
        };
        instantiate(deps.as_mut(), mock_env(), info, msg).unwrap();

        let msg = ExecuteMsg::AddRound {
            // curl -sS https://drand.cloudflare.com/public/72785
            round: 72785,
            previous_signature: HexBinary::from_hex("a609e19a03c2fcc559e8dae14900aaefe517cb55c840f6e69bc8e4f66c8d18e8a609685d9917efbfb0c37f058c2de88f13d297c7e19e0ab24813079efe57a182554ff054c7638153f9b26a60e7111f71a0ff63d9571704905d3ca6df0b031747").unwrap(),
            signature: HexBinary::from_hex("82f5d3d2de4db19d40a6980e8aa37842a0e55d1df06bd68bddc8d60002e8e959eb9cfa368b3c1b77d18f02a54fe047b80f0989315f83b12a74fd8679c4f12aae86eaf6ab5690b34f1fddd50ee3cc6f6cdf59e95526d5a5d82aaa84fa6f181e42").unwrap(),
        };
        let info = mock_info("registered_bot", &[]);
        register_bot(deps.as_mut(), info.clone());
        let response = execute(deps.as_mut(), mock_env(), info.clone(), msg).unwrap();
        let randomness_attr = response
            .attributes
            .iter()
            .find(|Attribute { key, .. }| key == "randomness")
            .unwrap();
        assert_eq!(
            randomness_attr.value,
            "8b676484b5fb1f37f9ec5c413d7d29883504e5b669f604a1ce68b3388e9ae3d9"
        );
        //Check bot is incentivised
        assert_eq!(response.messages.len(), 1);
        //Check message is sent to the delegator contract
        assert_eq!(
            response.messages[0].msg,
            CosmosMsg::Wasm(WasmMsg::Execute {
                contract_addr: delegator_contract_address.into_string(),
                msg: to_binary(&nois_delegator::msg::ExecuteMsg::IncentiviseBot {
                    addr: "registered_bot".to_string(),
                    incentive_amount: Uint128::new(1_000_000),
                    incentive_denom: "unois".to_string(),
                })
                .unwrap(),
                funds: info.funds
            })
        );
    }
    //

    #[test]
    fn only_top_x_bots_receive_incentive() {
        let mut deps = mock_dependencies();

        let info = mock_info("creator", &[]);
        //instantiate delegator contract
        let mut deps_delegator_contract = mock_dependencies();
        let msg = nois_delegator::msg::InstantiateMsg {
            admin_addr: info.sender.to_string(),
        };

        nois_delegator::contract::instantiate(
            deps_delegator_contract.as_mut(),
            mock_env(),
            info.clone(),
            msg,
        )
        .unwrap();
        let env = mock_env();
        let delegator_contract_address = env.contract.address;
        //add balance to the delegator contract
        deps.querier.update_balance(
            delegator_contract_address.clone(),
            vec![Coin {
                denom: "unois".to_string(),
                amount: Uint128::new(100_000_000),
            }],
        );

        let msg = InstantiateMsg {
            min_round: TESTING_MIN_ROUND,
            incentive_amount: Uint128::new(1_000_000),
            incentive_denom: "unois".to_string(),
            delegator_contract: delegator_contract_address.into_string(),
        };
        instantiate(deps.as_mut(), mock_env(), info, msg).unwrap();

        let bot1 = "registered_bot1";
        let bot2 = "registered_bot2";
        let bot3 = "registered_bot3";
        let bot4 = "registered_bot4";
        let bot5 = "registered_bot5";
        let bot6 = "registered_bot6";
        let bot7 = "registered_bot7";

        register_bot(deps.as_mut(), mock_info(bot1, &[]));
        register_bot(deps.as_mut(), mock_info(bot2, &[]));
        register_bot(deps.as_mut(), mock_info(bot3, &[]));
        register_bot(deps.as_mut(), mock_info(bot4, &[]));
        register_bot(deps.as_mut(), mock_info(bot5, &[]));
        register_bot(deps.as_mut(), mock_info(bot6, &[]));
        register_bot(deps.as_mut(), mock_info(bot7, &[]));

        // Same msg for all submissions
        let msg = make_add_round_msg(72785);

        // 1st
        let info = mock_info(bot1, &[]);
        let response = execute(deps.as_mut(), mock_env(), info, msg.clone()).unwrap();
        assert_eq!(response.messages.len(), 1);

        // 2nd
        let info = mock_info(bot2, &[]);
        let response = execute(deps.as_mut(), mock_env(), info, msg.clone()).unwrap();
        assert_eq!(response.messages.len(), 1);

        // 3rd
        let info = mock_info(bot3, &[]);
        let response = execute(deps.as_mut(), mock_env(), info, msg.clone()).unwrap();
        assert_eq!(response.messages.len(), 1);

        // 4th
        let info = mock_info(bot4, &[]);
        let response = execute(deps.as_mut(), mock_env(), info, msg.clone()).unwrap();
        assert_eq!(response.messages.len(), 1);

        // 5th
        let info = mock_info(bot5, &[]);
        let response = execute(deps.as_mut(), mock_env(), info, msg.clone()).unwrap();
        assert_eq!(response.messages.len(), 1);

        // 6th
        let info = mock_info(bot6, &[]);
        let response = execute(deps.as_mut(), mock_env(), info, msg.clone()).unwrap();
        assert_eq!(response.messages.len(), 1);

        // 7th, here no message is emitted
        let info = mock_info(bot7, &[]);
        let response = execute(deps.as_mut(), mock_env(), info, msg).unwrap();
        assert_eq!(response.messages.len(), 0);
    }

    #[test]
    fn unregistered_bot_can_add_round() {
        let mut deps = mock_dependencies();

        let info = mock_info("creator", &[]);
        let msg = InstantiateMsg {
            min_round: TESTING_MIN_ROUND,
            incentive_amount: Uint128::new(1_000_000),
            incentive_denom: "unois".to_string(),
            delegator_contract: "address123".to_string(),
        };
        instantiate(deps.as_mut(), mock_env(), info, msg).unwrap();

        let msg = make_add_round_msg(72785);
        let info = mock_info("unregistered_bot", &[]);
        let response = execute(deps.as_mut(), mock_env(), info, msg).unwrap();
        let randomness_attr = response
            .attributes
            .iter()
            .find(|Attribute { key, .. }| key == "randomness")
            .unwrap();
        assert_eq!(
            randomness_attr.value,
            "8b676484b5fb1f37f9ec5c413d7d29883504e5b669f604a1ce68b3388e9ae3d9"
        );
    }

    #[test]
    fn add_round_fails_for_broken_signature() {
        let mut deps = mock_dependencies();

        let info = mock_info("creator", &[]);
        let msg = InstantiateMsg {
            min_round: TESTING_MIN_ROUND,
            incentive_amount: Uint128::new(1_000_000),
            incentive_denom: "unois".to_string(),
            delegator_contract: "address123".to_string(),
        };
        instantiate(deps.as_mut(), mock_env(), info, msg).unwrap();

        let info = mock_info("anyone", &[]);
        register_bot(deps.as_mut(), info.to_owned());
        let msg = ExecuteMsg::AddRound {
            // curl -sS https://drand.cloudflare.com/public/72785
            round: 72785,
            previous_signature: hex::decode("a609e19a03c2fcc559e8dae14900aaefe517cb55c840f6e69bc8e4f66c8d18e8a609685d9917efbfb0c37f058c2de88f13d297c7e19e0ab24813079efe57a182554ff054c7638153f9b26a60e7111f71a0ff63d9571704905d3ca6df0b031747").unwrap().into(),
            signature: hex::decode("3cc6f6cdf59e95526d5a5d82aaa84fa6f181e4").unwrap().into(), // broken signature
        };
        let result = execute(deps.as_mut(), mock_env(), info, msg);
        match result.unwrap_err() {
            ContractError::InvalidSignature {} => {}
            err => panic!("Unexpected error: {:?}", err),
        };
    }

    #[test]
    fn add_round_fails_for_invalid_signature() {
        let mut deps = mock_dependencies();

        let info = mock_info("creator", &[]);
        let msg = InstantiateMsg {
            min_round: TESTING_MIN_ROUND,
            incentive_amount: Uint128::new(1_000_000),
            incentive_denom: "unois".to_string(),
            delegator_contract: "address123".to_string(),
        };
        instantiate(deps.as_mut(), mock_env(), info, msg).unwrap();

        let msg = ExecuteMsg::AddRound {
            // curl -sS https://drand.cloudflare.com/public/72785
            round: 79999, // wrong round
            previous_signature: hex::decode("a609e19a03c2fcc559e8dae14900aaefe517cb55c840f6e69bc8e4f66c8d18e8a609685d9917efbfb0c37f058c2de88f13d297c7e19e0ab24813079efe57a182554ff054c7638153f9b26a60e7111f71a0ff63d9571704905d3ca6df0b031747").unwrap().into(),
            signature: hex::decode("82f5d3d2de4db19d40a6980e8aa37842a0e55d1df06bd68bddc8d60002e8e959eb9cfa368b3c1b77d18f02a54fe047b80f0989315f83b12a74fd8679c4f12aae86eaf6ab5690b34f1fddd50ee3cc6f6cdf59e95526d5a5d82aaa84fa6f181e42").unwrap().into(),
        };
        let result = execute(deps.as_mut(), mock_env(), mock_info("anon", &[]), msg);
        match result.unwrap_err() {
            ContractError::InvalidSignature {} => {}
            err => panic!("Unexpected error: {:?}", err),
        };

        let msg = ExecuteMsg::AddRound {
            // curl -sS https://drand.cloudflare.com/public/72785
            round: 72785,
            // wrong previous_signature
            previous_signature: hex::decode("cccccccccccccccc59e8dae14900aaefe517cb55c840f6e69bc8e4f66c8d18e8a609685d9917efbfb0c37f058c2de88f13d297c7e19e0ab24813079efe57a182554ff054c7638153f9b26a60e7111f71a0ff63d9571704905d3ca6df0b031747").unwrap().into(),
            signature: hex::decode("82f5d3d2de4db19d40a6980e8aa37842a0e55d1df06bd68bddc8d60002e8e959eb9cfa368b3c1b77d18f02a54fe047b80f0989315f83b12a74fd8679c4f12aae86eaf6ab5690b34f1fddd50ee3cc6f6cdf59e95526d5a5d82aaa84fa6f181e42").unwrap().into(),
        };
        let result = execute(deps.as_mut(), mock_env(), mock_info("anon", &[]), msg);
        match result.unwrap_err() {
            ContractError::InvalidSignature {} => {}
            err => panic!("Unexpected error: {:?}", err),
        };
    }

    #[test]
    fn add_round_succeeds_multiple_times() {
        let mut deps = mock_dependencies();

        let info = mock_info("creator", &[]);
        register_bot(deps.as_mut(), info.to_owned());
        let msg = InstantiateMsg {
            min_round: TESTING_MIN_ROUND,
            incentive_amount: Uint128::new(1_000_000),
            incentive_denom: "unois".to_string(),
            delegator_contract: "address123".to_string(),
        };
        instantiate(deps.as_mut(), mock_env(), info, msg).unwrap();

        let msg = make_add_round_msg(72785);

        // Execute 1
        let info = mock_info("anyone", &[]);
        register_bot(deps.as_mut(), info.to_owned());
        let response = execute(deps.as_mut(), mock_env(), info, msg.clone()).unwrap();
        let randomness_attr = response
            .attributes
            .iter()
            .find(|Attribute { key, .. }| key == "randomness")
            .unwrap();
        assert_eq!(
            randomness_attr.value,
            "8b676484b5fb1f37f9ec5c413d7d29883504e5b669f604a1ce68b3388e9ae3d9"
        );

        // Execute 2
        let info = mock_info("someone else", &[]);
        register_bot(deps.as_mut(), info.to_owned());
        let response = execute(deps.as_mut(), mock_env(), info, msg).unwrap();
        let randomness_attr = response
            .attributes
            .iter()
            .find(|Attribute { key, .. }| key == "randomness")
            .unwrap();
        assert_eq!(
            randomness_attr.value,
            "8b676484b5fb1f37f9ec5c413d7d29883504e5b669f604a1ce68b3388e9ae3d9"
        );
    }

    #[test]
    fn add_round_fails_when_same_bot_submits_multiple_times() {
        let mut deps = mock_dependencies();

        let info = mock_info("creator", &[]);
        register_bot(deps.as_mut(), info.to_owned());
        let msg = InstantiateMsg {
            min_round: TESTING_MIN_ROUND,
            incentive_amount: Uint128::new(1_000_000),
            incentive_denom: "unois".to_string(),
            delegator_contract: "address123".to_string(),
        };
        instantiate(deps.as_mut(), mock_env(), info, msg).unwrap();

        let msg = make_add_round_msg(72785);

        // Execute A1
        let info = mock_info("bot_alice", &[]);
        register_bot(deps.as_mut(), info.to_owned());
        execute(deps.as_mut(), mock_env(), info, msg.clone()).unwrap();
        // Execute B1
        let info = mock_info("bot_bob", &[]);
        register_bot(deps.as_mut(), info.to_owned());
        execute(deps.as_mut(), mock_env(), info, msg.clone()).unwrap();

        // Execute A2
        let info = mock_info("bot_alice", &[]);
        register_bot(deps.as_mut(), info.to_owned());
        let err = execute(deps.as_mut(), mock_env(), info, msg.clone()).unwrap_err();
        assert!(matches!(err, ContractError::SubmissionExists));
        // Execute B2
        let info = mock_info("bot_alice", &[]);
        register_bot(deps.as_mut(), info.to_owned());
        let err = execute(deps.as_mut(), mock_env(), info, msg).unwrap_err();
        assert!(matches!(err, ContractError::SubmissionExists));
    }

    #[test]
    fn add_round_processes_jobs() {
        let mut deps = mock_dependencies();

        let info = mock_info("creator", &[]);
        register_bot(deps.as_mut(), info.to_owned());
        let msg = InstantiateMsg {
            min_round: TESTING_MIN_ROUND,
            incentive_amount: Uint128::new(1_000_000),
            incentive_denom: "unois".to_string(),
            delegator_contract: "address123".to_string(),
        };
        instantiate(deps.as_mut(), mock_env(), info, msg).unwrap();

        // Create one job
        let msg = mock_ibc_packet_recv(
            "foo",
            &RequestBeaconPacket {
                after: Timestamp::from_seconds(1660941090 - 1),
                job_id: "test 1".to_string(),
                sender: "my_dapp".to_string(),
            },
        )
        .unwrap();
        ibc_packet_receive(deps.as_mut(), mock_env(), msg).unwrap();

        // Previous round processes no job
        let msg = make_add_round_msg(2183668);
        let res = execute(deps.as_mut(), mock_env(), mock_info("anon", &[]), msg).unwrap();
        assert_eq!(res.messages.len(), 0);

        // Process one job
        let msg = make_add_round_msg(2183669);
        let res = execute(deps.as_mut(), mock_env(), mock_info("anon", &[]), msg).unwrap();
        assert_eq!(res.messages.len(), 1);
        assert_eq!(res.messages[0].gas_limit, None);
        assert!(matches!(
            res.messages[0].msg,
            CosmosMsg::Ibc(IbcMsg::SendPacket { .. })
        ));

        // Create five job
        for i in 0..3 {
            let msg = mock_ibc_packet_recv(
                "foo",
                &RequestBeaconPacket {
                    after: Timestamp::from_seconds(1660941120 - 1),
                    job_id: format!("test {i}"),
                    sender: "my_dapp".to_string(),
                },
            )
            .unwrap();
            ibc_packet_receive(deps.as_mut(), mock_env(), msg).unwrap();
        }

        // Process five jobs
        let msg = make_add_round_msg(2183670);
        let res = execute(deps.as_mut(), mock_env(), mock_info("anon", &[]), msg).unwrap();
        assert_eq!(res.messages.len(), 3);
        assert_eq!(res.messages[0].gas_limit, None);
        assert_eq!(res.messages[1].gas_limit, None);
        assert_eq!(res.messages[2].gas_limit, None);
        assert!(matches!(
            res.messages[0].msg,
            CosmosMsg::Ibc(IbcMsg::SendPacket { .. })
        ));
        assert!(matches!(
            res.messages[1].msg,
            CosmosMsg::Ibc(IbcMsg::SendPacket { .. })
        ));
        assert!(matches!(
            res.messages[2].msg,
            CosmosMsg::Ibc(IbcMsg::SendPacket { .. })
        ));

        // Create 7 job
        for i in 0..7 {
            let msg = mock_ibc_packet_recv(
                "foo",
                &RequestBeaconPacket {
                    after: Timestamp::from_seconds(1660941150 - 1),
                    job_id: format!("test {i}"),
                    sender: "my_dapp".to_string(),
                },
            )
            .unwrap();
            ibc_packet_receive(deps.as_mut(), mock_env(), msg).unwrap();
        }

        // Process first 3 jobs
        let msg = make_add_round_msg(2183671);
        let res = execute(deps.as_mut(), mock_env(), mock_info("anon1", &[]), msg).unwrap();
        assert_eq!(res.messages.len(), 3);

        // Process next 3 jobs
        let msg = make_add_round_msg(2183671);
        let res = execute(deps.as_mut(), mock_env(), mock_info("anon2", &[]), msg).unwrap();
        assert_eq!(res.messages.len(), 3);

        // Process last 1 jobs
        let msg = make_add_round_msg(2183671);
        let res = execute(deps.as_mut(), mock_env(), mock_info("anon3", &[]), msg).unwrap();
        assert_eq!(res.messages.len(), 1);

        // No jobs left for later submissions
        let msg = make_add_round_msg(2183671);
        let res = execute(deps.as_mut(), mock_env(), mock_info("anon4", &[]), msg).unwrap();
        assert_eq!(res.messages.len(), 0);
    }

    #[test]
    fn register_bot_works_for_updates() {
        let mut deps = mock_dependencies();
        let bot_addr = "bot_addr".to_string();

        // first registration

        let info = mock_info(&bot_addr, &[]);
        let register_bot_msg = ExecuteMsg::RegisterBot {
            moniker: "Nickname1".to_string(),
        };
        execute(deps.as_mut(), mock_env(), info, register_bot_msg).unwrap();
        let BotResponse { bot } = from_binary(
            &query(
                deps.as_ref(),
                mock_env(),
                QueryMsg::Bot {
                    address: bot_addr.clone(),
                },
            )
            .unwrap(),
        )
        .unwrap();
        let bot = bot.unwrap();
        assert_eq!(
            bot,
            QueriedBot {
                moniker: "Nickname1".to_string(),
                address: Addr::unchecked(&bot_addr),
                rounds_added: 0,
            }
        );

        // re-register

        let info = mock_info(&bot_addr, &[]);
        let register_bot_msg = ExecuteMsg::RegisterBot {
            moniker: "Another nickname".to_string(),
        };
        execute(deps.as_mut(), mock_env(), info, register_bot_msg).unwrap();
        let BotResponse { bot } = from_binary(
            &query(
                deps.as_ref(),
                mock_env(),
                QueryMsg::Bot {
                    address: bot_addr.clone(),
                },
            )
            .unwrap(),
        )
        .unwrap();
        let bot = bot.unwrap();
        assert_eq!(
            bot,
            QueriedBot {
                moniker: "Another nickname".to_string(),
                address: Addr::unchecked(&bot_addr),
                rounds_added: 0,
            }
        );
    }

    //
    // Query tests
    //

    #[test]
    fn query_beacons_asc_works() {
        let mut deps = mock_dependencies();

        let info = mock_info("creator", &[]);
        let msg = InstantiateMsg {
            min_round: TESTING_MIN_ROUND,
            incentive_amount: Uint128::new(1_000_000),
            incentive_denom: "unois".to_string(),
            delegator_contract: "address123".to_string(),
        };
        instantiate(deps.as_mut(), mock_env(), info, msg).unwrap();

        let info = mock_info("anyone", &[]);
        register_bot(deps.as_mut(), info);
        add_test_rounds(deps.as_mut(), "anyone");

        // Unlimited
        let BeaconsResponse { beacons } = from_binary(
            &query(
                deps.as_ref(),
                mock_env(),
                QueryMsg::BeaconsAsc {
                    start_after: None,
                    limit: None,
                },
            )
            .unwrap(),
        )
        .unwrap();
        let response_rounds = beacons.iter().map(|b| b.round).collect::<Vec<u64>>();
        assert_eq!(response_rounds, [72785, 72786, 72787]);

        // Limit 2
        let BeaconsResponse { beacons } = from_binary(
            &query(
                deps.as_ref(),
                mock_env(),
                QueryMsg::BeaconsAsc {
                    start_after: None,
                    limit: Some(2),
                },
            )
            .unwrap(),
        )
        .unwrap();
        let response_rounds = beacons.iter().map(|b| b.round).collect::<Vec<u64>>();
        assert_eq!(response_rounds, [72785, 72786]);

        // After 0
        let BeaconsResponse { beacons } = from_binary(
            &query(
                deps.as_ref(),
                mock_env(),
                QueryMsg::BeaconsAsc {
                    start_after: Some(0),
                    limit: None,
                },
            )
            .unwrap(),
        )
        .unwrap();
        let response_rounds = beacons.iter().map(|b| b.round).collect::<Vec<u64>>();
        assert_eq!(response_rounds, [72785, 72786, 72787]);

        // After 72785
        let BeaconsResponse { beacons } = from_binary(
            &query(
                deps.as_ref(),
                mock_env(),
                QueryMsg::BeaconsAsc {
                    start_after: Some(72785),
                    limit: None,
                },
            )
            .unwrap(),
        )
        .unwrap();
        let response_rounds = beacons.iter().map(|b| b.round).collect::<Vec<u64>>();
        assert_eq!(response_rounds, [72786, 72787]);

        // After 72787
        let BeaconsResponse { beacons } = from_binary(
            &query(
                deps.as_ref(),
                mock_env(),
                QueryMsg::BeaconsAsc {
                    start_after: Some(72787),
                    limit: None,
                },
            )
            .unwrap(),
        )
        .unwrap();
        let response_rounds = beacons.iter().map(|b| b.round).collect::<Vec<u64>>();
        assert_eq!(response_rounds, Vec::<u64>::new());
    }

    #[test]
    fn query_beacons_desc_works() {
        let mut deps = mock_dependencies();

        let info = mock_info("creator", &[]);
        register_bot(deps.as_mut(), info.to_owned());
        let msg = InstantiateMsg {
            min_round: TESTING_MIN_ROUND,
            incentive_amount: Uint128::new(1_000_000),
            incentive_denom: "unois".to_string(),
            delegator_contract: "address123".to_string(),
        };
        instantiate(deps.as_mut(), mock_env(), info, msg).unwrap();

        let info = mock_info("anyone", &[]);
        register_bot(deps.as_mut(), info);
        add_test_rounds(deps.as_mut(), "anyone");

        // Unlimited
        let BeaconsResponse { beacons } = from_binary(
            &query(
                deps.as_ref(),
                mock_env(),
                QueryMsg::BeaconsDesc {
                    start_after: None,
                    limit: None,
                },
            )
            .unwrap(),
        )
        .unwrap();
        let response_rounds = beacons.iter().map(|b| b.round).collect::<Vec<u64>>();
        assert_eq!(response_rounds, [72787, 72786, 72785]);

        // Limit 2
        let BeaconsResponse { beacons } = from_binary(
            &query(
                deps.as_ref(),
                mock_env(),
                QueryMsg::BeaconsDesc {
                    start_after: None,
                    limit: Some(2),
                },
            )
            .unwrap(),
        )
        .unwrap();
        let response_rounds = beacons.iter().map(|b| b.round).collect::<Vec<u64>>();
        assert_eq!(response_rounds, [72787, 72786]);

        // After 99999
        let BeaconsResponse { beacons } = from_binary(
            &query(
                deps.as_ref(),
                mock_env(),
                QueryMsg::BeaconsDesc {
                    start_after: Some(99999),
                    limit: None,
                },
            )
            .unwrap(),
        )
        .unwrap();
        let response_rounds = beacons.iter().map(|b| b.round).collect::<Vec<u64>>();
        assert_eq!(response_rounds, [72787, 72786, 72785]);

        // After 72787
        let BeaconsResponse { beacons } = from_binary(
            &query(
                deps.as_ref(),
                mock_env(),
                QueryMsg::BeaconsDesc {
                    start_after: Some(72787),
                    limit: None,
                },
            )
            .unwrap(),
        )
        .unwrap();
        let response_rounds = beacons.iter().map(|b| b.round).collect::<Vec<u64>>();
        assert_eq!(response_rounds, [72786, 72785]);

        // After 72785
        let BeaconsResponse { beacons } = from_binary(
            &query(
                deps.as_ref(),
                mock_env(),
                QueryMsg::BeaconsDesc {
                    start_after: Some(72785),
                    limit: None,
                },
            )
            .unwrap(),
        )
        .unwrap();
        let response_rounds = beacons.iter().map(|b| b.round).collect::<Vec<u64>>();
        assert_eq!(response_rounds, Vec::<u64>::new());
    }

    #[test]
    fn query_submissions_works() {
        let mut deps = mock_dependencies();

        let info = mock_info("creator", &[]);
        register_bot(deps.as_mut(), info.to_owned());
        let msg = InstantiateMsg {
            min_round: TESTING_MIN_ROUND,
            incentive_amount: Uint128::new(1_000_000),
            incentive_denom: "unois".to_string(),
            delegator_contract: "address123".to_string(),
        };
        instantiate(deps.as_mut(), mock_env(), info, msg).unwrap();

        // Address order is not submission order
        let bot1 = "beta1";
        let bot2 = "gamma2";
        let bot3 = "alpha3";

        let info = mock_info(bot1, &[]);
        register_bot(deps.as_mut(), info);
        add_test_rounds(deps.as_mut(), bot1);

        // No submissions
        let response: SubmissionsResponse = from_binary(
            &query(
                deps.as_ref(),
                mock_env(),
                QueryMsg::Submissions { round: 72777 },
            )
            .unwrap(),
        )
        .unwrap();
        assert_eq!(response.round, 72777);
        assert_eq!(response.submissions, Vec::<_>::new());

        // One submission
        let response: SubmissionsResponse = from_binary(
            &query(
                deps.as_ref(),
                mock_env(),
                QueryMsg::Submissions { round: 72785 },
            )
            .unwrap(),
        )
        .unwrap();
        assert_eq!(response.round, 72785);
        assert_eq!(
            response.submissions,
            [QueriedSubmission {
                bot: Addr::unchecked(bot1),
                time: Timestamp::from_nanos(1571797419879305533),
            }]
        );

        add_test_rounds(deps.as_mut(), bot2);

        // Two submissions
        let response: SubmissionsResponse = from_binary(
            &query(
                deps.as_ref(),
                mock_env(),
                QueryMsg::Submissions { round: 72785 },
            )
            .unwrap(),
        )
        .unwrap();
        assert_eq!(response.round, 72785);
        assert_eq!(
            response.submissions,
            [
                QueriedSubmission {
                    bot: Addr::unchecked(bot1),
                    time: Timestamp::from_nanos(1571797419879305533),
                },
                QueriedSubmission {
                    bot: Addr::unchecked(bot2),
                    time: Timestamp::from_nanos(1571797419879305533),
                },
            ]
        );

        add_test_rounds(deps.as_mut(), bot3);

        // Three submissions
        let response: SubmissionsResponse = from_binary(
            &query(
                deps.as_ref(),
                mock_env(),
                QueryMsg::Submissions { round: 72785 },
            )
            .unwrap(),
        )
        .unwrap();
        assert_eq!(response.round, 72785);
        assert_eq!(
            response.submissions,
            [
                QueriedSubmission {
                    bot: Addr::unchecked(bot1),
                    time: Timestamp::from_nanos(1571797419879305533),
                },
                QueriedSubmission {
                    bot: Addr::unchecked(bot2),
                    time: Timestamp::from_nanos(1571797419879305533),
                },
                QueriedSubmission {
                    bot: Addr::unchecked(bot3),
                    time: Timestamp::from_nanos(1571797419879305533),
                },
            ]
        );
    }

    #[test]
    fn query_job_stats_works() {
        let mut deps = mock_dependencies();

        let info = mock_info("creator", &[]);
        register_bot(deps.as_mut(), info.to_owned());
        let msg = InstantiateMsg {
            min_round: TESTING_MIN_ROUND,
            incentive_amount: Uint128::new(1_000_000),
            incentive_denom: "unois".to_string(),
            delegator_contract: "address123".to_string(),
        };
        instantiate(deps.as_mut(), mock_env(), info, msg).unwrap();

        fn job_stats(deps: Deps, round: u64) -> JobStatsResponse {
            from_binary(&query(deps, mock_env(), QueryMsg::JobStats { round }).unwrap()).unwrap()
        }

        // No jobs by default
        assert_eq!(
            job_stats(deps.as_ref(), 2183669),
            JobStatsResponse {
                round: 2183669,
                processed: 0,
                unprocessed: 0,
            }
        );

        // Create one job
        let msg = mock_ibc_packet_recv(
            "foo",
            &RequestBeaconPacket {
                after: Timestamp::from_seconds(1660941090 - 1),
                job_id: "test 1".to_string(),
                sender: "my_dapp".to_string(),
            },
        )
        .unwrap();
        ibc_packet_receive(deps.as_mut(), mock_env(), msg).unwrap();

        // One unprocessed job
        assert_eq!(
            job_stats(deps.as_ref(), 2183669),
            JobStatsResponse {
                round: 2183669,
                processed: 0,
                unprocessed: 1,
            }
        );

        let msg = make_add_round_msg(2183669);
        execute(deps.as_mut(), mock_env(), mock_info("bot", &[]), msg).unwrap();

        // 1 processed job, no unprocessed jobs
        assert_eq!(
            job_stats(deps.as_ref(), 2183669),
            JobStatsResponse {
                round: 2183669,
                processed: 1,
                unprocessed: 0,
            }
        );

        // New job for existing round gets processed immediately
        let msg = mock_ibc_packet_recv(
            "foo",
            &RequestBeaconPacket {
                after: Timestamp::from_seconds(1660941090 - 1),
                job_id: "test 2".to_string(),
                sender: "my_dapp".to_string(),
            },
        )
        .unwrap();
        ibc_packet_receive(deps.as_mut(), mock_env(), msg).unwrap();

        // 2 processed job, no unprocessed jobs
        assert_eq!(
            job_stats(deps.as_ref(), 2183669),
            JobStatsResponse {
                round: 2183669,
                processed: 2,
                unprocessed: 0,
            }
        );

        // Create 20 jobs
        for i in 0..20 {
            let msg = mock_ibc_packet_recv(
                "foo",
                &RequestBeaconPacket {
                    after: Timestamp::from_seconds(1660941150 - 1),
                    job_id: format!("job {i}"),
                    sender: "my_dapp".to_string(),
                },
            )
            .unwrap();
            ibc_packet_receive(deps.as_mut(), mock_env(), msg).unwrap();
        }

        // 20 unprocessed
        assert_eq!(
            job_stats(deps.as_ref(), 2183671),
            JobStatsResponse {
                round: 2183671,
                processed: 0,
                unprocessed: 20,
            }
        );

        // process some
        let msg = make_add_round_msg(2183671);
        execute(deps.as_mut(), mock_env(), mock_info("bot", &[]), msg).unwrap();

        // Some processed, rest unprocessed
        assert_eq!(
            job_stats(deps.as_ref(), 2183671),
            JobStatsResponse {
                round: 2183671,
                processed: 3,
                unprocessed: 17,
            }
        );
    }

    //
    // IBC tests
    //

    #[test]
    fn ibc_channel_open_checks_version_and_order() {
        let mut deps = setup();

        // All good
        let valid_handshake = mock_ibc_channel_open_try("channel-12", APP_ORDER, IBC_APP_VERSION);
        ibc_channel_open(deps.as_mut(), mock_env(), valid_handshake).unwrap();

        // Wrong order
        let wrong_order = mock_ibc_channel_open_try("channel-12", BAD_APP_ORDER, IBC_APP_VERSION);
        let res = ibc_channel_open(deps.as_mut(), mock_env(), wrong_order).unwrap_err();
        assert!(matches!(res, ContractError::ChannelError(..)));

        // Wrong version
        let wrong_version = mock_ibc_channel_open_try("channel-12", APP_ORDER, "another version");
        let res = ibc_channel_open(deps.as_mut(), mock_env(), wrong_version).unwrap_err();
        assert!(matches!(res, ContractError::ChannelError(..)));
    }

    #[test]
    fn proper_handshake_flow() {
        let mut deps = setup();
        let channel_id = "channel-1234";

        // first we try to open with a valid handshake
        let handshake_open = mock_ibc_channel_open_init(channel_id, APP_ORDER, IBC_APP_VERSION);
        ibc_channel_open(deps.as_mut(), mock_env(), handshake_open).unwrap();

        // then we connect (with counter-party version set)
        let handshake_connect =
            mock_ibc_channel_connect_ack(channel_id, APP_ORDER, IBC_APP_VERSION);
        let _res = ibc_channel_connect(deps.as_mut(), mock_env(), handshake_connect).unwrap();
    }

    #[test]
    fn check_close_channel() {
        let mut deps = setup();

        let channel_id = "channel-123";
        let account = "acct-123";

        // register the channel
        connect(deps.as_mut(), channel_id, account);
        // assign it some funds
        let funds = vec![coin(123456, "uatom"), coin(7654321, "tgrd")];
        deps.querier.update_balance(account, funds);

        // close the channel
        let channel = mock_ibc_channel_close_init(channel_id, APP_ORDER, IBC_APP_VERSION);
        let _res = ibc_channel_close(deps.as_mut(), mock_env(), channel).unwrap();
    }

    //
    // Other
    //

    #[test]
    fn commit_to_drand_round_works() {
        // UNIX epoch
        let (round, source) = commit_to_drand_round(Timestamp::from_seconds(0));
        assert_eq!(round, 1);
        assert_eq!(
            source,
            "drand:8990e7a9aaed2ffed73dbd7092123d6f289930540d7651336225dc172e51b2ce:1"
        );

        // Before Drand genesis (https://api3.drand.sh/info)
        let (round, source) =
            commit_to_drand_round(Timestamp::from_seconds(1595431050).minus_nanos(1));
        assert_eq!(round, 1);
        assert_eq!(
            source,
            "drand:8990e7a9aaed2ffed73dbd7092123d6f289930540d7651336225dc172e51b2ce:1"
        );

        // At Drand genesis (https://api3.drand.sh/info)
        let (round, source) = commit_to_drand_round(Timestamp::from_seconds(1595431050));
        assert_eq!(round, 2);
        assert_eq!(
            source,
            "drand:8990e7a9aaed2ffed73dbd7092123d6f289930540d7651336225dc172e51b2ce:2"
        );

        // After Drand genesis (https://api3.drand.sh/info)
        let (round, _) = commit_to_drand_round(Timestamp::from_seconds(1595431050).plus_nanos(1));
        assert_eq!(round, 2);

        // Drand genesis +29s/30s/31s
        let (round, _) =
            commit_to_drand_round(Timestamp::from_seconds(1595431050).plus_seconds(29));
        assert_eq!(round, 2);
        let (round, _) =
            commit_to_drand_round(Timestamp::from_seconds(1595431050).plus_seconds(30));
        assert_eq!(round, 3);
        let (round, _) =
            commit_to_drand_round(Timestamp::from_seconds(1595431050).plus_seconds(31));
        assert_eq!(round, 3);
    }
}<|MERGE_RESOLUTION|>--- conflicted
+++ resolved
@@ -1,11 +1,6 @@
 use cosmwasm_std::{
-<<<<<<< HEAD
-    entry_point, from_binary, from_slice, to_binary, Addr, Attribute, Binary, Coin, CosmosMsg,
-    Deps, DepsMut, Env, Event, HexBinary, Ibc3ChannelOpenResponse, IbcBasicResponse,
-=======
-    entry_point, from_binary, from_slice, to_binary, Addr, Attribute, BankMsg, Coin, CosmosMsg,
-    Deps, DepsMut, Empty, Env, Event, HexBinary, Ibc3ChannelOpenResponse, IbcBasicResponse,
->>>>>>> 95408128
+    entry_point, from_binary, from_slice, to_binary, Addr, Attribute, Coin, CosmosMsg, Deps,
+    DepsMut, Empty, Env, Event, HexBinary, Ibc3ChannelOpenResponse, IbcBasicResponse,
     IbcChannelCloseMsg, IbcChannelConnectMsg, IbcChannelOpenMsg, IbcChannelOpenResponse, IbcMsg,
     IbcPacketAckMsg, IbcPacketReceiveMsg, IbcPacketTimeoutMsg, IbcReceiveResponse, MessageInfo,
     Order, QueryResponse, Response, StdError, StdResult, Timestamp, WasmMsg,
