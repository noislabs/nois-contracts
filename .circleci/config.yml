version: 2.1

workflows:
  version: 2
  test:
    jobs:
      - contract_nois_demo
      - contract_nois_proxy
      - contract_nois_oracle
      - contract_nois_delegator
      - package_nois_protocol
      - lint
      - wasm-build
      - ts-build
      - integration:
          requires:
            - wasm-build
            - ts-build
            - contract_nois_demo
            - contract_nois_proxy
            - contract_nois_oracle
            - contract_nois_delegator
  deploy:
    jobs:
      - build_and_upload_contracts:
          filters:
           tags:
             only: /^v[0-9]+\.[0-9]+\.[0-9]+.*/
           branches:
             ignore: /.*/
      - build_and_upload_schemas:
          filters:
           tags:
             only: /^v[0-9]+\.[0-9]+\.[0-9]+.*/
           branches:
             ignore: /.*/

jobs:
  contract_nois_demo:
    docker:
      - image: rust:1.65.0
    working_directory: ~/project/contracts/nois-demo
    steps:
      - checkout:
          path: ~/project
      - run:
          name: Version information
          command: rustc --version; cargo --version; rustup --version
      - restore_cache:
          keys:
            - cargocache-nois-demo-rust:1.65.0-{{ checksum "~/project/Cargo.lock" }}
      - run:
          name: Unit Tests
          environment:
            RUST_BACKTRACE: 1
          command: cargo unit-test --locked
      - run:
          name: Build and run schema generator
          command: cargo schema --locked
      - save_cache:
          paths:
            - /usr/local/cargo/registry
            - target
          key: cargocache-nois-demo-rust:1.65.0-{{ checksum "~/project/Cargo.lock" }}

  contract_nois_proxy:
    docker:
      - image: rust:1.65.0
    working_directory: ~/project/contracts/nois-proxy
    steps:
      - checkout:
          path: ~/project
      - run:
          name: Version information
          command: rustc --version; cargo --version; rustup --version
      - restore_cache:
          keys:
            - cargocache-nois-proxy-rust:1.65.0-{{ checksum "~/project/Cargo.lock" }}
      - run:
          name: Unit Tests
          environment:
            RUST_BACKTRACE: 1
          command: cargo unit-test --locked
      - run:
          name: Build and run schema generator
          command: cargo schema --locked
      - save_cache:
          paths:
            - /usr/local/cargo/registry
            - target
          key: cargocache-nois-proxy-rust:1.65.0-{{ checksum "~/project/Cargo.lock" }}

  contract_nois_oracle:
    docker:
      - image: rust:1.65.0
    working_directory: ~/project/contracts/nois-oracle
    steps:
      - checkout:
          path: ~/project
      - run:
          name: Version information
          command: rustc --version; cargo --version; rustup --version
      - restore_cache:
          keys:
            - cargocache-nois-oracle-rust:1.65.0-{{ checksum "~/project/Cargo.lock" }}
      - run:
          name: Unit Tests
          environment:
            RUST_BACKTRACE: 1
          command: cargo unit-test --locked
      - run:
          name: Build and run schema generator
          command: cargo schema --locked
      - save_cache:
          paths:
            - /usr/local/cargo/registry
            - target
          key: cargocache-nois-oracle-rust:1.65.0-{{ checksum "~/project/Cargo.lock" }}
<<<<<<< HEAD

  contract_nois_delegator:
    docker:
      - image: rust:1.65.0
    working_directory: ~/project/contracts/nois-delegator
    steps:
      - checkout:
          path: ~/project
      - run:
          name: Version information
          command: rustc --version; cargo --version; rustup --version
      - restore_cache:
          keys:
            - cargocache-nois-delegator-rust:1.65.0-{{ checksum "~/project/Cargo.lock" }}
      - run:
          name: Unit Tests
          environment:
            RUST_BACKTRACE: 1
          command: cargo unit-test --locked
      - run:
          name: Build and run schema generator
          command: cargo schema --locked
      - save_cache:
          paths:
            - /usr/local/cargo/registry
            - target
          key: cargocache-nois-delegator-rust:1.65.0-{{ checksum "~/project/Cargo.lock" }}
=======
>>>>>>> 95408128

  package_nois_protocol:
    docker:
      - image: rust:1.65.0
    working_directory: ~/project/packages/nois-protocol
    steps:
      - checkout:
          path: ~/project
      - run:
          name: Version information
          command: rustc --version; cargo --version; rustup --version; rustup target list --installed
      - restore_cache:
          keys:
            - cargocache-v2-package_nois_protocol-rust:1.65.0-{{ checksum "~/project/Cargo.lock" }}
      - run:
          name: Build library for native target
          command: cargo build --locked
      - run:
          name: Run unit tests
          command: cargo test --locked
      - save_cache:
          paths:
            - /usr/local/cargo/registry
            - target
          key: cargocache-v2-package_nois_protocol-rust:1.65.0-{{ checksum "~/project/Cargo.lock" }}

  lint:
    docker:
      - image: rust:1.65.0
    steps:
      - checkout
      - run:
          name: Version information
          command: rustc --version; cargo --version; rustup --version; rustup target list --installed
      - restore_cache:
          keys:
            - cargocache-v2-lint-rust:1.65.0-{{ checksum "Cargo.lock" }}
      - run:
          name: Add rustfmt component
          command: rustup component add rustfmt
      - run:
          name: Add clippy component
          command: rustup component add clippy
      - run:
          name: Check formatting of workspace
          command: cargo fmt -- --check
      - run:
          name: Clippy linting on workspace
          command: cargo clippy --all-targets -- -D warnings
      - save_cache:
          paths:
            - /usr/local/cargo/registry
            - target/debug/.fingerprint
            - target/debug/build
            - target/debug/deps
          key: cargocache-v2-lint-rust:1.65.0-{{ checksum "Cargo.lock" }}

  # This runs one time on the top level to ensure all contracts compile properly into wasm.
  # We don't run the wasm build per contract build, and then reuse a lot of the same dependencies, so this speeds up CI time
  # for all the other tests.
  # Resulting wasm files are stored to the workspace, so they can be used by the integration test downstream
  wasm-build:
    docker:
      - image: rust:1.65.0
    steps:
      - checkout:
          path: ~/project
      - run:
          name: Version information
          command: rustc --version; cargo --version; rustup --version
      - restore_cache:
          keys:
            - cargocache-wasm-rust:1.65.0-{{ checksum "~/project/Cargo.lock" }}
      - run:
          name: Add wasm32 target
          command: rustup target add wasm32-unknown-unknown
      - run:
          name: Build Wasm Release
          command: |
            for C in ./contracts/*/
            do
              echo "Compiling `basename $C`..."
              (cd $C && RUSTFLAGS='-C link-arg=-s' cargo build --release --target wasm32-unknown-unknown --locked)
            done
      - save_cache:
          paths:
            - /usr/local/cargo/registry
            - target
          key: cargocache-wasm-rust:1.65.0-{{ checksum "~/project/Cargo.lock" }}
      - persist_to_workspace:
          name: Save wasm contracts for integration test usage
          root: ./target/wasm32-unknown-unknown/release
          paths:
            - nois_demo.wasm
            - nois_proxy.wasm
            - nois_oracle.wasm
            - nois_delegator.wasm

  ts-build:
    docker:
      - image: circleci/node:16
    working_directory: ~/ibc/tests
    steps:
      - checkout:
          path: ~/ibc
      - restore_cache:
          keys:
            - v1-dependencies-{{ checksum "package-lock.json" }}
      - run: npm install --frozen-lockfile
      - save_cache:
          paths:
            - node_modules
          key: v1-dependencies-{{ checksum "package-lock.json" }}
      - run: npm run build
      - run: npm run test:lint
      - run: npm run test:prettier

  integration:
    machine:
      # We can't use a containerized environment since it requires remote docker to start custom containers.
      # However, we can't access the remote docker's network from the primary container. This is a
      # feature, as documented in https://circleci.com/docs/2.0/building-docker-images/#separation-of-environments
      # As a consequence, we cannot use the circleci CLI for this job because "You cannot use the machine
      # executor in local jobs." (https://circleci.com/docs/2.0/local-cli/#limitations-of-running-jobs-locally)
      #
      # Available images: https://circleci.com/docs/2.0/configuration-reference/#available-machine-images
      image: ubuntu-2004:202010-01
    working_directory: ~/ibc/tests
    steps:
      - checkout:
          path: ~/ibc
      - run: # start early for less wait time below
          name: Start wasmd
          command: ../ci-scripts/wasmd/start.sh
          background: true
      - run: # start early for less wait time below
          name: Start osmosisd
          command: ../ci-scripts/osmosis/start.sh
          background: true
      - run:
          # TODO: check if still needed with 20.04
          # The images ubuntu-1604 comes with preinstalled nvm, which does not work well with non-login shells
          name: Uninstall nvm
          # Moving to trash is faster than deleting (gvfs-trash is not installed on this image)
          command: mkdir -p ~/.local/share/Trash && mv "$NVM_DIR" ~/.npm ~/.local/share/Trash
      - run:
          name: Install nodejs
          # In the current image, `sudo apt install nodejs` requires `sudo apt update` which is too slow
          command: |
            curl -sL https://deb.nodesource.com/setup_16.x | sudo -E bash -
            sudo apt-get install -y nodejs
      - run:
          name: Version information
          command: echo "node $(node --version)"; echo "npm $(npm --version)"
      - restore_cache:
          name: Restore Npm Package Cache
          keys:
            - v1-packages-{{ checksum "package-lock.json" }}
      - run: npm install --frozen-lockfile
      - run:
          name: Wait for chains to start up
          command: |
            echo "Wait for wasmd..."
            timeout 60 bash -c "until curl -s http://localhost:26659/status > /dev/null; do sleep 0.5; done"
            echo "Wait for osmsoisd..."
            timeout 60 bash -c "until curl -s http://localhost:26653/status > /dev/null; do sleep 0.5; done"
            sleep 1
            echo "Chains up and running!"
      - attach_workspace:
          at: internal
      - run:
          command: ls -l internal
      - run:
          command: npm run build
      - run:
          command: npm run test:unit
      - save_cache:
          name: Save Npm Package Cache
          key: v1-packages-{{ checksum "package-lock.json" }}
          paths:
            - node_modules
      - run:
          name: Stop chains
          command: |
            ../ci-scripts/wasmd/stop.sh
            ../ci-scripts/osmosis/stop.sh


  # This job roughly follows the instructions from https://circleci.com/blog/publishing-to-github-releases-via-circleci/
  build_and_upload_contracts:
    docker:
      # Image from https://github.com/cibuilds/github, based on alpine
      - image: cibuilds/github:0.13
    steps:
      - run:
          name: Install Docker client
          command: apk add docker-cli
      - setup_remote_docker
      - checkout
      - run:
          # We cannot mount local folders, see https://circleci.com/docs/2.0/building-docker-images/#mounting-folders
          name: Prepare volume with source code
          command: |
            # create a dummy container which will hold a volume with config
            docker create -v /code --name with_code alpine /bin/true
            # copy a config file into this volume
            docker cp Cargo.toml with_code:/code
            docker cp Cargo.lock with_code:/code
            # copy code into this volume
            docker cp ./contracts with_code:/code
            docker cp ./packages with_code:/code
      - run:
          name: Build development contracts
          command: |
            docker run --volumes-from with_code cosmwasm/workspace-optimizer:0.12.10
            docker cp with_code:/code/artifacts ./artifacts
      - run:
          name: Show data
          command: |
            ls -l artifacts
            cat artifacts/checksums.txt
      - run:
          name: Publish artifacts on GitHub
          command: |
            TAG="$CIRCLE_TAG"
            TITLE="$TAG"
            BODY="Attached there are some build artifacts generated at this tag."
            ghr -t "$GITHUB_TOKEN" \
              -u "$CIRCLE_PROJECT_USERNAME" -r "$CIRCLE_PROJECT_REPONAME" \
              -c "$CIRCLE_SHA1" \
              -n "$TITLE" -b "$BODY" \
              -replace \
              "$TAG" ./artifacts/

  build_and_upload_schemas:
    docker:
      - image: rust:1.65.0
    working_directory: ~/project
    steps:
      - checkout:
          path: ~/project
      - run:
          name: Create schemas directory
          command: mkdir -p schemas
      - run:
          name: Install ghr
          command: wget https://github.com/tcnksm/ghr/releases/download/v0.14.0/ghr_v0.14.0_linux_amd64.tar.gz -O - | tar -zxvf - -C /usr/local/bin --wildcards --strip-components 1 */ghr
      - run:
          name: Build and run schema generator for packages
          command: |
            for S in ./packages/*/examples/schema.rs
            do
              P=$(dirname $S)/..
              echo "Generating schema for $P ..."
              (cd $P && cargo schema --locked && tar -zcf ~/project/schemas/$(basename $(pwd))_schema.tar.gz ./schema)
            done
      - run:
          name: Build and run schema generator for contracts
          command: |
            for C in ./contracts/*/
            do
              echo "Generating schema for $C ..."
              (cd $C && cargo schema --locked && tar -zcf ~/project/schemas/$(basename $(pwd))_schema.tar.gz ./schema)
            done
      - run:
          name: Show data
          command: ls -l ./schemas
      - run:
          name: Publish schemas on GitHub
          command: |
            TAG="$CIRCLE_TAG"
            TITLE="$TAG"
            BODY="Attached there are some schemas and build artifacts generated at this tag. Those are for development purposes only! Please use crates.io to find the packages of this release."
            ghr -t "$GITHUB_TOKEN" \
              -u "$CIRCLE_PROJECT_USERNAME" -r "$CIRCLE_PROJECT_REPONAME" \
              -c "$CIRCLE_SHA1" \
              -n "$TITLE" -b "$BODY" \
              -replace \
              "$TAG" ./schemas/<|MERGE_RESOLUTION|>--- conflicted
+++ resolved
@@ -116,7 +116,6 @@
             - /usr/local/cargo/registry
             - target
           key: cargocache-nois-oracle-rust:1.65.0-{{ checksum "~/project/Cargo.lock" }}
-<<<<<<< HEAD
 
   contract_nois_delegator:
     docker:
@@ -130,7 +129,7 @@
           command: rustc --version; cargo --version; rustup --version
       - restore_cache:
           keys:
-            - cargocache-nois-delegator-rust:1.65.0-{{ checksum "~/project/Cargo.lock" }}
+            - cargocache-contract_nois_delegator-rust:1.65.0-{{ checksum "~/project/Cargo.lock" }}
       - run:
           name: Unit Tests
           environment:
@@ -143,9 +142,7 @@
           paths:
             - /usr/local/cargo/registry
             - target
-          key: cargocache-nois-delegator-rust:1.65.0-{{ checksum "~/project/Cargo.lock" }}
-=======
->>>>>>> 95408128
+          key: cargocache-contract_nois_delegator-rust:1.65.0-{{ checksum "~/project/Cargo.lock" }}
 
   package_nois_protocol:
     docker:
